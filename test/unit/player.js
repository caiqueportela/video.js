--- conflicted
+++ resolved
@@ -256,7 +256,6 @@
 //   player.requestFullScreen();
 // });
 
-<<<<<<< HEAD
 test('should toggle user the user state between active and inactive', function(){
   var player = PlayerTest.makePlayer({});
 
@@ -329,10 +328,10 @@
 
   player.dispose();
 });
-=======
+
 test('should use custom message when encountering an unsupported video type',
     function() {
-  videojs.options['incompatibleVideoMessage'] = 'Video no go';
+  videojs.options['notSupportedMessage'] = 'Video no go <a href="">link</a>';
   var fixture = document.getElementById('qunit-fixture');
 
   var html =
@@ -346,8 +345,7 @@
   var player = new vjs.Player(tag);
 
   var incompatibilityMessage = player.el().getElementsByTagName('p')[0];
-  equal(incompatibilityMessage.textContent, 'Video no go');
-
-  player.dispose();
-});
->>>>>>> 20e2d4e9
+  equal(incompatibilityMessage.innerHTML, 'Video no go <a href="">link</a>');
+
+  player.dispose();
+});
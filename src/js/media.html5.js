--- conflicted
+++ resolved
@@ -18,10 +18,7 @@
     // In iOS, if you move a video element in the DOM, it breaks video playback.
     this.features.movingMediaElementInDOM = !vjs.IS_IOS;
 
-<<<<<<< HEAD
-=======
     // HTML video is able to automatically resize when going to fullscreen
->>>>>>> 7fab9068
     this.features.fullscreenResize = true;
 
     vjs.MediaTechController.call(this, player, options, ready);

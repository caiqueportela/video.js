--- conflicted
+++ resolved
@@ -785,26 +785,15 @@
     this.setTimeout(function(){
       let readyQueue = this.readyQueue_;
 
-<<<<<<< HEAD
-  // Reset Ready Queue
-  this.readyQueue_ = [];
-
-  if (readyQueue && readyQueue.length > 0) {
-=======
       if (readyQueue && readyQueue.length > 0) {
         readyQueue.forEach(function(fn){
           fn.call(this);
         }, this);
->>>>>>> a5dad5ad
 
         // Reset Ready Queue
         this.readyQueue_ = [];
       }
 
-<<<<<<< HEAD
-    // Allow for using event listeners also, in case you want to do something everytime a source is ready.
-    this.trigger('ready');
-=======
       // Allow for using event listeners also
       this.trigger('ready');
     }, 1);
@@ -819,7 +808,6 @@
    */
   hasClass(classToCheck) {
     return Dom.hasElClass(this.el_, classToCheck);
->>>>>>> a5dad5ad
   }
 
   /**

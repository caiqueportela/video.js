--- conflicted
+++ resolved
@@ -9,12 +9,7 @@
 
 # Getting started
 
-<<<<<<< HEAD
-1. [Download and install Node.js](http://nodejs.org/download/). Video.js uses Node for build and test automation.
-   There is a known issue between Node.js version 0.10.x and phantomjs.  This will manifest itself during the node module installation (see step 4 below).  For the time being, please install Node.js version 0.8.22 or earlier.  You can find earlier versions of Node.js [here](http://nodejs.org/dist/).
-=======
 1. [Download and install Node.js](http://nodejs.org/download/). Video.js uses Node for build and test automation. Node is available for Windows, Mac OS X, Linux, and SunOS, as well as source code, in case you want to build it yourself.
->>>>>>> 1c606779
 
 2. Fork the video.js git repository. At the top of every github page, there is a Fork button. Click it, and the forking process will copy Video.js into your organization. You can find more information on [Forking a Github repository](http://help.github.com/fork-a-repo/) here.
 
@@ -188,55 +183,7 @@
 > causing the bug, and potential solutions (and your opinions on their
 > merits).
 
-<<<<<<< HEAD
-**[File a bug report](https://github.com/h5bp/html5-boilerplate/issues/)**
-
-### NOTE: Testing Flash Locally in Chrome
-Chrome 21+ (as of 2013/01/01) doens't run Flash files that are local and loaded into a locally accessed page (file:///). To get around this you need to [disable the version of Flash](http://helpx.adobe.com/flash-player/kb/flash-player-google-chrome.html#How_can_I_run_debugger_or_alternate_versions_of_Flash_Player_in_Google_Chrome) included with Chrome and enable a system-wide version of Flash.
-
-
-## Pull requests
-
-Good pull requests - patches, improvements, new features - are a fantastic help. They should remain focused in scope and avoid containing unrelated commits. If your contribution involves a significant amount of work or substantial changes to any part of the project, please open an issue to discuss it first.
-
-Make sure to adhere to the coding conventions used throughout a project (indentation, accurate comments, etc.). Please update any documentation that is relevant to the change you're making.
-
-Please follow this process; it's the best way to get your work included in the project:
-
-1. [Fork](http://help.github.com/fork-a-repo/) the project, clone your fork, and configure the remotes:
-
-   ```bash
-   # Clones your fork of the repo into the current directory in terminal
-   git clone https://github.com/<your-username>/html5-boilerplate.git
-   # Navigate to the newly cloned directory
-   cd html5-boilerplate
-   # Assigns the original repo to a remote called "upstream"
-   git remote add upstream https://github.com/h5bp/html5-boilerplate.git
-   ```
-
-2. If you cloned a while ago, get the latest changes from upstream:
-
-   ```bash
-   git checkout master
-   git pull upstream master
-   ```
-
-3. Create a new topic branch to contain your feature, change, or fix:
-
-   ```bash
-   git checkout -b <topic-branch-name>
-   ```
-
-4. Commit your changes in logical chunks. Please adhere to these [git commit message guidelines](http://tbaggery.com/2008/04/19/a-note-about-git-commit-messages.html) or your pull request is unlikely be merged into the main project. Use git's [interactive rebase](https://help.github.com/articles/interactive-rebase) feature to tidy up your commits before making them public.
-
-5. Locally merge (or rebase) the upstream development branch into your topic branch:
-
-   ```bash
-   git pull [--rebase] upstream master
-   ```
-=======
 **[File a bug report](https://github.com/zencoder/video-js/issues/new)**
->>>>>>> 1c606779
 
 ### NOTE: Testing Flash Locally in Chrome
 Chrome 21+ (as of 2013/01/01) doens't run Flash files that are local and loaded into a locally accessed page (file:///).
